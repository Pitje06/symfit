from setuptools import setup

setup(
<<<<<<< HEAD
    name='symfit',
    version='0.3.3',
    description='Symbolic Fitting; fitting as it should be.',
    author='Martin Roelfs',
    author_email='m.roelfs@student.rug.nl',
    packages=['symfit', 'symfit.core', 'symfit.tests', 'symfit.contrib', 'symfit.contrib.interactive_guess'],
    long_description=long_description,
    url='https://github.com/tBuLi/symfit', #'symfit.readthedocs.org',
    license='MIT',

    # See https://pypi.python.org/pypi?%3Aaction=list_classifiers
    classifiers=[
        # How mature is this project? Common values are
        #   3 - Alpha
        #   4 - Beta
        #   5 - Production/Stable
        'Development Status :: 4 - Beta',
        'Intended Audience :: Science/Research',
        'Topic :: Scientific/Engineering',
        'License :: OSI Approved :: MIT License',

        # Specify the Python versions you support here. In particular, ensure
        # that you indicate whether you support Python 2, Python 3 or both.
        'Programming Language :: Python :: 2',
        'Programming Language :: Python :: 2.7',
        'Programming Language :: Python :: 3',
        'Programming Language :: Python :: 3.4',
    ],

    # What does your project relate to?
    keywords='fit fitting symbolic',

    install_requires=install_requires,
=======
    setup_requires=['pbr>=1.9', 'setuptools>=17.1'],
    pbr=True,
>>>>>>> 734e15b6
)<|MERGE_RESOLUTION|>--- conflicted
+++ resolved
@@ -1,42 +1,6 @@
 from setuptools import setup
 
 setup(
-<<<<<<< HEAD
-    name='symfit',
-    version='0.3.3',
-    description='Symbolic Fitting; fitting as it should be.',
-    author='Martin Roelfs',
-    author_email='m.roelfs@student.rug.nl',
-    packages=['symfit', 'symfit.core', 'symfit.tests', 'symfit.contrib', 'symfit.contrib.interactive_guess'],
-    long_description=long_description,
-    url='https://github.com/tBuLi/symfit', #'symfit.readthedocs.org',
-    license='MIT',
-
-    # See https://pypi.python.org/pypi?%3Aaction=list_classifiers
-    classifiers=[
-        # How mature is this project? Common values are
-        #   3 - Alpha
-        #   4 - Beta
-        #   5 - Production/Stable
-        'Development Status :: 4 - Beta',
-        'Intended Audience :: Science/Research',
-        'Topic :: Scientific/Engineering',
-        'License :: OSI Approved :: MIT License',
-
-        # Specify the Python versions you support here. In particular, ensure
-        # that you indicate whether you support Python 2, Python 3 or both.
-        'Programming Language :: Python :: 2',
-        'Programming Language :: Python :: 2.7',
-        'Programming Language :: Python :: 3',
-        'Programming Language :: Python :: 3.4',
-    ],
-
-    # What does your project relate to?
-    keywords='fit fitting symbolic',
-
-    install_requires=install_requires,
-=======
     setup_requires=['pbr>=1.9', 'setuptools>=17.1'],
     pbr=True,
->>>>>>> 734e15b6
 )