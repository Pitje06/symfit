--- conflicted
+++ resolved
@@ -1,8 +1,4 @@
-<<<<<<< HEAD
-from collections import namedtuple, Mapping, OrderedDict, deque
-=======
-from collections import namedtuple, Mapping, Iterable, OrderedDict
->>>>>>> b533ee72
+from collections import namedtuple, Mapping, Iterable, OrderedDict, deque
 import copy
 import sys
 import warnings
@@ -408,6 +404,13 @@
         """
         return self.independent_vars + self.dependent_vars + [self.sigmas[var] for var in self.dependent_vars]
 
+    @property
+    def bounds(self):
+        """
+        :return: List of tuples of all bounds on parameters.
+        """
+        return [(np.nextafter(p.value, 0), p.value) if p.fixed else (p.min, p.max) for p in self.params]
+
 
 class CallableModel(BaseModel):
     """
@@ -450,11 +453,6 @@
             even for scalar valued functions. This is done for consistency.
         """
         bound_arguments = self.__signature__.bind(*args, **kwargs)
-<<<<<<< HEAD
-        Ans = namedtuple('Ans', [var.name for var in self.dependent_vars])
-        # return Ans(*[expression(**bound_arguments.arguments) for expression in self.numerical_components])
-        return Ans(*self.eval_components(**bound_arguments.arguments))
-=======
         Ans = namedtuple('Ans', [var.name for var in self])
         # return Ans(*[component(**bound_arguments.arguments) for component in self.numerical_components])
         return Ans(*self.eval_components(**bound_arguments.arguments))
@@ -469,7 +467,6 @@
         b = Model(y=x**2)
 
     Models are callable. The usual rules apply to the ordering of the arguments:
->>>>>>> b533ee72
 
     * first independent variables, then dependent variables, then parameters.
     * within each of these groups they are ordered alphabetically.
@@ -505,6 +502,50 @@
         """
         return [[sympy.diff(expr, param) for param in self.params] for expr in self.values()]
 
+    @property
+    # @cache
+    def chi_squared(self):
+        """
+        :return: Symbolic :math:`\\chi^2`
+        """
+        return sum(((f - y)/self.sigmas[y])**2 for y, f in self.items())
+
+    @property
+    # @cache
+    def chi(self):
+        """
+        :return: Symbolic Square root of :math:`\\chi^2`. Required for MINPACK optimization only. Denoted as :math:`\\sqrt(\\chi^2)`
+        """
+        return sympy.sqrt(self.chi_squared)
+
+    @property
+    # @cache
+    def chi_jacobian(self):
+        """
+        Return a symbolic jacobian of the :math:`\\sqrt(\\chi^2)` function.
+        Vector of derivatives w.r.t. each parameter. Not a Matrix but a vector! This is because that's what leastsq needs.
+        """
+        jac = []
+        for param in self.params:
+            # Differentiate to every param
+            f = sympy.diff(self.chi, param)
+            jac.append(f)
+        return jac
+
+    @property
+    # @cache
+    def chi_squared_jacobian(self):
+        """
+        Return a symbolic jacobian of the :math:`\\chi^2` function.
+        Vector of derivatives w.r.t. each parameter. Not a Matrix but a vector!
+        """
+        jac = []
+        for param in self.params:
+            # Differentiate to every param
+            f = sympy.diff(self.chi_squared, param)
+            jac.append(f)
+        return jac
+
     # @property
     # # @cache
     # def ss_res(self):
@@ -529,6 +570,38 @@
         """
         return [[sympy_to_py(partial, self.independent_vars, self.params) for partial in row] for row in self.jacobian]
 
+    @property
+    # @cache
+    def numerical_chi_squared(self):
+        """
+        :return: lambda function of the ``.chi_squared`` method, to be used in numerical optimisation.
+        """
+        return sympy_to_py(self.chi_squared, self.vars, self.params)
+
+    @property
+    # @cache
+    def numerical_chi(self):
+        """
+        :return: lambda function of the ``.chi`` method, to be used in MINPACK optimisation.
+        """
+        return sympy_to_py(self.chi, self.vars, self.params)
+
+    @property
+    # @cache
+    def numerical_chi_jacobian(self):
+        """
+        :return: lambda functions of the jacobian of the ``.chi`` method, which can be used in numerical optimization.
+        """
+        return [sympy_to_py(component, self.vars, self.params) for component in self.chi_jacobian]
+
+    @property
+    # @cache
+    def numerical_chi_squared_jacobian(self):
+        """
+        :return: lambda functions of the jacobian of the ``.chi_squared`` method.
+        """
+        return [sympy_to_py(component, self.vars, self.params) for component in self.chi_squared_jacobian]
+
     def eval_components(self, *args, **kwargs):
         """
         :return: lambda functions of each of the components in model_dict, to be used in numerical calculation.
@@ -544,13 +617,6 @@
             [partial(*args, **kwargs) for partial in row ] for row in self.numerical_jacobian
         ]
         # return [[partial(*args, **kwargs) for partial in row] for row in self.jacobian]
-
-    @property
-    def bounds(self):
-        """
-        :return: List of tuples of all bounds on parameters.
-        """
-        return [(np.nextafter(p.value, 0), p.value) if p.fixed else (p.min, p.max) for p in self.params]
 
 
 class TaylorModel(Model):
@@ -574,7 +640,8 @@
                 linear += jac.subs(params_0.items()) * (p - p0)
             model_dict[var] = linear
         self.params_0 = params_0
-        super(TaylorModel, self).__init__(**key2str(model_dict))
+        super(TaylorModel, self).__init__(model_dict)
+        # super(TaylorModel, self).__init__(**key2str(model_dict))
         self.model_dict_orig = copy.copy(self.model_dict)
 
     @property
@@ -718,11 +785,8 @@
         stdev in x.
         """
         absolute_sigma = named_data.pop('absolute_sigma')
-        if isinstance(model, Model):
+        if isinstance(model, BaseModel):
             self.model = model
-        elif isinstance(model, Mapping):
-            print(model)
-            self.model = Model.from_dict(model)
         else:
             self.model = Model(model)
 
@@ -842,13 +906,11 @@
         :param options: Any postional arguments to be passed to leastsqbound
         :param kwoptions: Any named arguments to be passed to leastsqbound
         """
-<<<<<<< HEAD
         if hasattr(self.model, 'numerical_jacobian'):
             Dfun = self.eval_jacobian
         else:
             Dfun = None
-=======
->>>>>>> b533ee72
+
         try:
             popt, cov_x, infodic, mesg, ier = leastsqbound(
                 self.error_func,
@@ -877,7 +939,10 @@
         else:
             # Rescale the covariance matrix with the residual variance
             ss_res = np.sum(infodic['fvec']**2)
-            degrees_of_freedom = len(self.data[self.model.dependent_vars[0].name]) - len(popt)
+            for data in self.dependent_data.values():
+                if data is not None:
+                    degrees_of_freedom = np.product(data.shape) - len(popt)
+                    break
 
             s_sq = ss_res / degrees_of_freedom
 
@@ -1036,7 +1101,7 @@
             kwargs.update(self.data)
             # Sum of squared residuals. To be honest, I'm not sure why ss_res does not give the
             # right result but by using the chi_squared the results are compatible with curve_fit.
-            S = np.sum(self.model.numerical_chi_squared(**kwargs), dtype=float) / (len(W) - len(self.model.params))
+            S = np.sum(self.model.chi_squared(**kwargs), dtype=float) / (len(W) - len(self.model.params))
             cov_matrix *= S
 
         return cov_matrix
@@ -1720,7 +1785,7 @@
 
     return 1 - SS_res/SS_tot
 
-class ODEModel(Model):
+class ODEModel(CallableModel):
     def __init__(self, model_dict, initial, *lsoda_args, **lsoda_kwargs):
         self.initial = initial
         self.lsoda_args = lsoda_args
