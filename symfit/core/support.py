"""
This module contains support functions and convenience methods used
throughout symfit. Some are used predominantly internally, others are
designed for users.
"""
from __future__ import print_function
from functools import wraps
from collections import OrderedDict
import sys
import warnings

import numpy as np
from sympy.utilities.lambdify import lambdify
import sympy
<<<<<<< HEAD
from sympy.tensor import Idx
from sympy import symbols
from sympy.core.expr import Expr
=======
from sympy.tensor import IndexedBase
from sympy import Symbol, symbols
>>>>>>> 0f5c4dab

from symfit.core.argument import Parameter, Variable

if sys.version_info >= (3,0):
    import inspect as inspect_sig
else:
    import funcsigs as inspect_sig

class deprecated(object):
    """
    Decorator to raise a DeprecationWarning.
    """
    def __init__(self, replacement=None):
        """
        :param replacement: The function which should now be used instead.
        """
        self.replacement = replacement

    def __call__(self, func):
        @wraps(func)
        def deprecated_func(*args, **kwargs):
            warnings.warn(DeprecationWarning(
                '`{}` has been deprecated.'.format(func.__name__)
                + ' Use `{}` instead.'.format(self.replacement)) if self.replacement else ''
            )
            return func(*args, **kwargs)
        return deprecated_func

def seperate_symbols(func):
    """
    Seperate the symbols in symbolic function func. Return them in alphabetical
    order.

    :param func: scipy symbolic function.
    :return: (vars, params), a tuple of all variables and parameters, each 
        sorted in alphabetical order.
    :raises TypeError: only symfit Variable and Parameter are allowed, not sympy
        Symbols.
    """
    params = []
    vars = []
    for symbol in func.free_symbols:
        if isinstance(symbol, Parameter):
            params.append(symbol)
        elif isinstance(symbol, Idx):
            # Idx objects are not seen as parameters or vars.
            pass
        elif isinstance(symbol, Expr):
            vars.append(symbol)
        else:
            raise TypeError('model contains an unknown symbol type, {}'.format(type(symbol)))
    params.sort(key=lambda symbol: symbol.name)
    vars.sort(key=lambda symbol: symbol.name)
    return vars, params

def sympy_to_py(func, vars, params):
    """
    Turn a symbolic expression into a Python lambda function,
    which has the names of the variables and parameters as it's argument names.

    :param func: sympy expression
    :param vars: variables in this model
    :param params: parameters in this model
    :return: lambda function to be used for numerical evaluation of the model. Ordering of the arguments will be vars
        first, then params.
    """
    return lambdify((vars + params), func, modules='numpy', dummify=False)

def sympy_to_scipy(func, vars, params):
    """
    Convert a symbolic expression to one scipy digs. Not used by ``symfit`` any more.

    :param func: sympy expression
    :param vars: variables
    :param params: parameters
    :return: Scipy-style function to be used for numerical evaluation of the model.
    """
    lambda_func = sympy_to_py(func, vars, params)
    def f(x, p):
        """
        Scipy style function.

        :param x: list of arrays, NxM
        :param p: tuple of parameter values.
        """
        x = np.atleast_2d(x)
        y = [x[i] for i in range(len(x))] if len(x[0]) else []
        try:
            ans = lambda_func(*(y + list(p)))
        except TypeError:
            # Possibly this is a constant function in which case it only has Parameters.
            ans = lambda_func(*list(p))# * np.ones(x_shape)
        return ans

    return f

<<<<<<< HEAD
@deprecated('symbols(names, cls=Variable)')
=======
>>>>>>> 0f5c4dab
def variables(names, **kwargs):
    """
    Convenience function for the creation of multiple variables. Deprecated:
    use symbols(names, cls=Variable, **kwargs) instead.

    :param names: string of variable names.
        Example: x, y = variables('x, y')
    :param kwargs: kwargs to be passed onto :meth:`sympy.symbols`
    :return: iterable of :class:`symfit.core.Variable` objects
    """
    return symbols(names, cls=Variable, seq=True, **kwargs)

<<<<<<< HEAD
@deprecated('symbols(names, cls=Parameter)')
=======
>>>>>>> 0f5c4dab
def parameters(names, **kwargs):
    """
    Convenience function for the creation of multiple parameters. Deprecated:
    use symbols(names, cls=Parameter, **kwargs) instead.

    :param names: string of parameter names.
        Example: a, b = parameters('a, b')
    :param kwargs: kwargs to be passed onto :meth:`sympy.symbols`
    :return: iterable of :class:`symfit.core.Parameter` objects
    """
    return symbols(names, cls=Parameter, seq=True, **kwargs)

def cache(func):
    """
    Decorator function that gets a method as its input and either buffers the input,
    or returns the buffered output. Used in conjunction with properties to take away
    the standard buffering logic.

    :param func:
    :return:
    """
    @wraps(func)
    def new_func(self):
        try:
            return getattr(self, '_{}'.format(func.__name__))
        except AttributeError:
            setattr(self, '_{}'.format(func.__name__), func(self))
            return getattr(self, '_{}'.format(func.__name__))

    return new_func

def jacobian(expr, symbols):
    """
    Derive a symbolic expr w.r.t. each symbol in symbols. This returns a symbolic jacobian vector.

    :param expr: A sympy Expr.
    :param symbols: The symbols w.r.t. which to derive.
    """
    jac = []
    for symbol in symbols:
        # Differentiate to every param
        f = sympy.diff(expr, symbol)
        jac.append(f)
    return jac

def key2str(target):
    """
    In ``symfit`` there are many dicts with symbol: value pairs.
    These can not be used immediately as \*\*kwargs, even though this would make
    a lot of sense from the context.
    This function wraps such dict to make them usable as \*\*kwargs immidiately.

    :param target: dict to be made save
    :return: dict of str(symbol): value pairs.
    """
    return {str(symbol): value for symbol, value in target.items()}

class RequiredKeyword(object):
    """ Flag variable to indicate that this is a required keyword. """

class RequiredKeywordError(Exception):
    """ Error raised in case a keyword-only argument is not treated as such. """

class keywordonly(object):
    """
    Decorator class which wraps a python 2 function into one with keyword-only arguments.

    Example::

      @keywordonly(floor=True)
      def f(x, **kwargs):
          floor = kwargs.pop('floor')
          return np.floor(x**2) if floor else x**2

    This decorator is not much more than::

      floor = kwargs.pop('floor') if 'floor' in kwargs else True

    However, I prefer it's usage because:
 
    - it's clear from reading the function declaration there is an option to provide this 
      argument. The information on possible keywords is where you'd expect it to be.
    - you're guaranteed that the pop works.
    - It is fully inspect compatible such that sphynx is able to index these
      properly as keyword only arguments just like it would for native py3
      keyword only arguments.

    Please note that this decorator needs a ** argument on the wrapped function
    in order to work.
    """
    def __init__(self, **kwonly_arguments):
        self.kwonly_arguments = kwonly_arguments
        # Mark which are required
        self.required_keywords = {
            kw for kw, value in kwonly_arguments.items() if value is RequiredKeyword
        }
        # Transform all into keywordonly inspect.Parameter objects.
        self.keywordonly_parameters = OrderedDict(
            (kw, inspect_sig.Parameter(kw,
                                       kind=inspect_sig.Parameter.KEYWORD_ONLY,
                                       default=value)
             )
            for kw, value in kwonly_arguments.items()
        )

    def __call__(self, func):
        """
        Returns a decorated version of `func`, who's signature now includes the
        keyword-only arguments.

        :param func: the function to be decorated
        :return: the decorated function
        """
        sig = inspect_sig.signature(func)
        params = []
        # A var keyword has to be found for this function to be decorated
        for name, param in sig.parameters.items():
            if param.kind == param.VAR_KEYWORD:
                # Keyword only's go before the **kwargs parameter.
                params.extend(self.keywordonly_parameters.values())
                params.append(param)
                break
            params.append(param)
        else:
            raise RequiredKeywordError(
                'The keywordonly decorator requires the function to '
                'accept a **kwargs argument.'
            )
        # Update signature
        sig = sig.replace(parameters=params)
        func.__signature__ = sig

        @wraps(func)
        def wrapped_func(*args, **kwargs):
            """
            :param args: args used to call the function
            :param kwargs: kwargs used to call the function
            :return: Wrapped function which behaves like it has keyword-only arguments.
            :raises: ``RequiredKeywordError`` if not all required keywords were specified.
            """
            bound_args = func.__signature__.bind(*args, **kwargs)
            # Apply defaults
            for param in sig.parameters.values():
                if param.name not in bound_args.arguments:
                    if param.default is RequiredKeyword:
                        raise RequiredKeywordError(
                            'Keyword `{}` is a required keyword. '
                            'Please provide a value.'.format(param.name)
                        )
                    elif param.kind == inspect_sig.Parameter.VAR_KEYWORD:
                        bound_args.arguments[param.name] = {}
                    elif param.kind == inspect_sig.Parameter.VAR_POSITIONAL:
                        bound_args.arguments[param.name] = tuple()
                    else:
                        bound_args.arguments[param.name] = param.default
            return func(*bound_args.args, **bound_args.kwargs)
        return wrapped_func


class D(sympy.Derivative):
    """
    Convenience wrapper for ``sympy.Derivative``. Used most notably in defining
    ``ODEModel``'s.
    """<|MERGE_RESOLUTION|>--- conflicted
+++ resolved
@@ -12,14 +12,10 @@
 import numpy as np
 from sympy.utilities.lambdify import lambdify
 import sympy
-<<<<<<< HEAD
+
 from sympy.tensor import Idx
 from sympy import symbols
 from sympy.core.expr import Expr
-=======
-from sympy.tensor import IndexedBase
-from sympy import Symbol, symbols
->>>>>>> 0f5c4dab
 
 from symfit.core.argument import Parameter, Variable
 
@@ -116,10 +112,7 @@
 
     return f
 
-<<<<<<< HEAD
 @deprecated('symbols(names, cls=Variable)')
-=======
->>>>>>> 0f5c4dab
 def variables(names, **kwargs):
     """
     Convenience function for the creation of multiple variables. Deprecated:
@@ -132,10 +125,7 @@
     """
     return symbols(names, cls=Variable, seq=True, **kwargs)
 
-<<<<<<< HEAD
 @deprecated('symbols(names, cls=Parameter)')
-=======
->>>>>>> 0f5c4dab
 def parameters(names, **kwargs):
     """
     Convenience function for the creation of multiple parameters. Deprecated:
