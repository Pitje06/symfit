from __future__ import division, print_function
import unittest
import sys
import sympy
import types
import warnings


from sympy import symbols
import numpy as np
import scipy.stats
from scipy.optimize import curve_fit

from symfit import Variable, Parameter, Fit, FitResults, Maximize, Likelihood, log, variables, parameters, Model, NumericalLeastSquares
from symfit.distributions import Gaussian, Exp
from symfit.tests.tests_fit_result import TestFitResults
from symfit.tests.tests_analytical_fit import TestAnalyticalFit
from symfit.tests.tests_model import TestModel
from symfit.tests.tests_ode import TestODE
from symfit.tests.tests_contrained import TestConstrained

if sys.version_info >= (3, 0):
    import inspect as inspect_sig
else:
    import funcsigs as inspect_sig


class Tests(unittest.TestCase):
    @classmethod
    def setUpClass(cls):
        np.random.seed(0)

    def test_gaussian(self):
        x0, sig = parameters('x0, sig')
        x = Variable()

        new = sympy.exp(-(x - x0)**2/(2*sig**2))/sympy.sqrt((2*sympy.pi*sig**2))
        self.assertIsInstance(new, sympy.Expr)
        g = Gaussian(x, x0, sig)
        self.assertTrue(issubclass(g.__class__, sympy.Expr))
        self.assertEqual(new, g)

    def test_callable(self):
        a, b = parameters('a, b')
        x, y = variables('x, y')
        func = a*x**2 + b*y**2
        result = func(x=2, y=3, a=3, b=9)
        self.assertEqual(result, 3*2**2 + 9*3**2)
        result = func(2, 3, a=3, b=9)
        self.assertEqual(result, 3*2**2 + 9*3**2)

        xdata = np.arange(1,10)
        ydata = np.arange(1,10)
        result = func(x=ydata, y=ydata, a=3, b=9)
        self.assertTrue(np.array_equal(result, 3*xdata**2 + 9*ydata**2))

    def test_named_fitting(self):
        xdata = np.linspace(1,10,10)
        ydata = 3*xdata**2

        a = Parameter(1.0)
        b = Parameter(2.5)
        x, y = variables('x, y')


        model = {y: a*x**b}

        fit = NumericalLeastSquares(model, x=xdata, y=ydata)
        fit_result = fit.execute()
        self.assertIsInstance(fit_result, FitResults)
        self.assertAlmostEqual(fit_result.params.a, 3.0)
        self.assertAlmostEqual(fit_result.params.b, 2.0)

    def test_vector_fitting(self):
        a, b, c = parameters('a, b, c')
        a_i, b_i, c_i = variables('a_i, b_i, c_i')

        model = {a_i: a, b_i: b, c_i: c}

        xdata = np.array([
            [10.1, 9., 10.5, 11.2, 9.5, 9.6, 10.],
            [102.1, 101., 100.4, 100.8, 99.2, 100., 100.8],
            [71.6, 73.2, 69.5, 70.2, 70.8, 70.6, 70.1],
        ])

        fit = NumericalLeastSquares(
            model=model,
            a_i=xdata[0],
            b_i=xdata[1],
            c_i=xdata[2],
        )
        fit_result = fit.execute()

        self.assertAlmostEqual(fit_result.params.a, 9.985691, 6)
        self.assertAlmostEqual(fit_result.params.b, 1.006143e+02, 4)
        self.assertAlmostEqual(fit_result.params.c, 7.085713e+01, 5)

    def test_vector_none_fitting(self):
        """
        Fit to a vector model with one var's data set to None
        """
        a, b, c = parameters('a, b, c')
        a_i, b_i, c_i = variables('a_i, b_i, c_i')

        model = {a_i: a, b_i: b, c_i: c}

        xdata = np.array([
            [10.1, 9., 10.5, 11.2, 9.5, 9.6, 10.],
            [102.1, 101., 100.4, 100.8, 99.2, 100., 100.8],
            [71.6, 73.2, 69.5, 70.2, 70.8, 70.6, 70.1],
        ])

        fit_none = NumericalLeastSquares(
            model=model,
            a_i=xdata[0],
            b_i=xdata[1],
            c_i=None,
        )
        fit = NumericalLeastSquares(
            model=model,
            a_i=xdata[0],
            b_i=xdata[1],
            c_i=xdata[2],
        )
        fit_none_result = fit_none.execute()
        fit_result = fit.execute()

        self.assertAlmostEqual(fit_none_result.params.a, fit_result.params.a, 4)
        self.assertAlmostEqual(fit_none_result.params.b, fit_result.params.b, 4)
        self.assertAlmostEqual(fit_none_result.params.c, 1.0)


    def test_fitting(self):
        xdata = np.linspace(1,10,10)
        ydata = 3*xdata**2

        a = Parameter() #3.1, min=2.5, max=3.5
        b = Parameter()
        x = Variable()
        new = a*x**b

        fit = NumericalLeastSquares(new, xdata, ydata)

        fit_result = fit.execute()
        self.assertIsInstance(fit_result, FitResults)
        self.assertAlmostEqual(fit_result.params.a, 3.0)
        self.assertAlmostEqual(fit_result.params.b, 2.0)

        self.assertIsInstance(fit_result.params.a_stdev, float)
        self.assertIsInstance(fit_result.params.b_stdev, float)

        self.assertIsInstance(fit_result.r_squared, float)
        self.assertEqual(fit_result.r_squared, 1.0)  # by definition since there's no fuzzyness

        # Test several false ways to access the data.
        self.assertRaises(AttributeError, getattr, *[fit_result.params, 'a_fdska'])
        self.assertRaises(AttributeError, getattr, *[fit_result.params, 'c'])
        self.assertRaises(AttributeError, getattr, *[fit_result.params, 'a_stdev_stdev'])
        self.assertRaises(AttributeError, getattr, *[fit_result.params, 'a_stdev_'])
        self.assertRaises(AttributeError, getattr, *[fit_result.params, 'a__stdev'])

    # def test_analytical_fitting(self):
    #     xdata = np.linspace(1,10,10)
    #     ydata = 3*xdata + 2
    #
    #     a = Parameter() #3.1, min=2.5, max=3.5
    #     b = Parameter()
    #     x = Variable('x')
    #     new = b*x + a
    #
    #     fit = AnalyticalFit(new, xdata, ydata)
    #     fit_result = fit.execute()
    #     print(fit_result)
    #
    #
    #     self.assertIsInstance(fit_result, FitResults)
    #     self.assertAlmostEqual(fit_result.params.a, 3.0)
    #     self.assertAlmostEqual(fit_result.params.b, 2.0)
    #
    #     self.assertIsInstance(fit_result.params.a_stdev, float)
    #     self.assertIsInstance(fit_result.params.b_stdev, float)
    #
    #     self.assertIsInstance(fit_result.r_squared, float)
    #
    #     # Test several false ways to access the data.
    #     self.assertRaises(AttributeError, getattr, *[fit_result.params, 'a_fdska'])
    #     self.assertRaises(AttributeError, getattr, *[fit_result.params, 'c'])
    #     self.assertRaises(AttributeError, getattr, *[fit_result.params, 'a_stdev_stdev'])
    #     self.assertRaises(AttributeError, getattr, *[fit_result.params, 'a_stdev_'])
    #     self.assertRaises(AttributeError, getattr, *[fit_result.params, 'a__stdev'])

    def test_numpy_functions(self):
        xdata = np.linspace(1,10,10)
        ydata = 45*np.log(xdata*2)

        a = Parameter()
        b = Parameter(value=2.1, fixed=True)
        x = Variable()
        new = a*sympy.log(x*b)


    def test_grid_fitting(self):
        """
        This fit seems to fail occasionally. WTF? I'm not in the randomness generation business.
        """
        xdata = np.arange(-5, 5, 1)
        ydata = np.arange(5, 15, 1)
        xx, yy = np.meshgrid(xdata, ydata, sparse=True)

        zdata = (2.5*xx**2 + 3.0*yy**2)

        a = Parameter(2.5, max=2.75)
        b = Parameter(3.0, min=2.75)
        x = Variable()
        y = Variable()
        z = Variable()
        new = {z: a*x**2 + b*y**2}

        fit = Fit(new, x=xx, y=yy, z=zdata)
        results = fit.execute()

        self.assertAlmostEqual(results.params.a, 2.5)
        self.assertAlmostEqual(results.params.b, 3.)

    def test_model_callable(self):
        """
        Tests if Model objects are callable in the way expected. Calling a model should evaluate it's
        expression(s) with the given values. The return value is a namedtuple.

        The signature should also work so inspection is saved.
        """
        a, b = parameters('a, b')
        x, y = variables('x, y')
        new = a*x**2 + b*y**2
        model = Model(new)
        z, = model(3, 3, 2, 2)

        self.assertEqual(z, 36)
        for arg_name, name in zip(('x', 'y', 'a', 'b'), inspect_sig.signature(model).parameters):
            self.assertEqual(arg_name, name)

        # From Model __init__ directly
        model = Model([a*x**2, 4*b*y**2, a*x**2 + b*y**2])
        z_1, z_2, z_3 = model(3, 3, 2, 2)

        self.assertEqual(z_1, 18)
        self.assertEqual(z_2, 72)
        self.assertEqual(z_3, 36)
        for arg_name, name in zip(('x', 'y', 'a', 'b'), inspect_sig.signature(model).parameters):
            self.assertEqual(arg_name, name)

        # From dict
        z_1, z_2, z_3 = variables('z_1, z_2, z_3')
        model = Model({z_1: a*x**2, z_2: 4*b*y**2, z_3: a*x**2 + b*y**2})
        z_1, z_2, z_3 = model(3, 3, 2, 2)

        self.assertEqual(z_1, 18)
        self.assertEqual(z_2, 72)
        self.assertEqual(z_3, 36)
        for arg_name, name in zip(('x', 'y', 'a', 'b'), inspect_sig.signature(model).parameters):
            self.assertEqual(arg_name, name)

    def test_2D_fitting(self):
        xdata = np.random.randint(-10, 11, size=(2, 400))
        zdata = 2.5*xdata[0]**2 + 7.0*xdata[1]**2

        a = Parameter()
        b = Parameter()
        x = Variable()
        y = Variable()
        new = a*x**2 + b*y**2

        fit = Fit(new, xdata[0], xdata[1], zdata)

        # result = fit.scipy_func(fit.xdata, [2, 3])
        result = fit.model(xdata[0], xdata[1], 2, 3)

        for arg_name, name in zip(('x', 'y', 'a', 'b'), inspect_sig.signature(fit.model).parameters):
            self.assertEqual(arg_name, name)

        fit_result = fit.execute()
        self.assertIsInstance(fit_result, FitResults)

    def test_gaussian_fitting(self):
        xdata = 2*np.random.rand(10000) - 1 # random betwen [-1, 1]
        ydata = 5.0 * scipy.stats.norm.pdf(xdata, loc=0.0, scale=1.0)

        x0 = Parameter()
        sig = Parameter()
        A = Parameter()
        x = Variable()
        g = A * Gaussian(x, x0, sig)

        fit = Fit(g, xdata, ydata)
        fit_result = fit.execute()

        self.assertAlmostEqual(fit_result.params.A, 5.0)
        self.assertAlmostEqual(np.abs(fit_result.params.sig), 1.0)
        self.assertAlmostEqual(fit_result.params.x0, 0.0)
        # raise Exception([i for i in fit_result.params])
        sexy = g(x=2.0, **fit_result.params)
        ugly = g(
            x=2.0,
            x0=fit_result.params.x0,
            A=fit_result.params.A,
            sig=fit_result.params.sig,
        )
        self.assertEqual(sexy, ugly)

    def test_2_gaussian_2d_fitting(self):
        np.random.seed(4242)
        mean = (0.3, 0.3) # x, y mean 0.6, 0.4
        cov = [[0.01**2,0],[0,0.01**2]]
        data = np.random.multivariate_normal(mean, cov, 1000000)
        mean = (0.7,0.7) # x, y mean 0.6, 0.4
        cov = [[0.01**2,0],[0,0.01**2]]
        data_2 = np.random.multivariate_normal(mean, cov, 1000000)
        data = np.vstack((data, data_2))

        # Insert them as y,x here as np fucks up cartesian conventions.
        ydata, xedges, yedges = np.histogram2d(data[:,1], data[:,0], bins=100, range=[[0.0, 1.0], [0.0, 1.0]])
        xcentres = (xedges[:-1] + xedges[1:]) / 2
        ycentres = (yedges[:-1] + yedges[1:]) / 2

        # Make a valid grid to match ydata
        xx, yy = np.meshgrid(xcentres, ycentres, sparse=False)
        # xdata = np.dstack((xx, yy)).T

        x = Variable()
        y = Variable()

        x0_1 = Parameter(0.7, min=0.6, max=0.8)
        sig_x_1 = Parameter(0.1, min=0.0, max=0.2)
        y0_1 = Parameter(0.7, min=0.6, max=0.8)
        sig_y_1 = Parameter(0.1, min=0.0, max=0.2)
        A_1 = Parameter()
        g_1 = A_1 * Gaussian(x, x0_1, sig_x_1) * Gaussian(y, y0_1, sig_y_1)

        x0_2 = Parameter(0.3, min=0.2, max=0.4)
        sig_x_2 = Parameter(0.1, min=0.0, max=0.2)
        y0_2 = Parameter(0.3, min=0.2, max=0.4)
        sig_y_2 = Parameter(0.1, min=0.0, max=0.2)
        A_2 = Parameter()
        g_2 = A_2 * Gaussian(x, x0_2, sig_x_2) * Gaussian(y, y0_2, sig_y_2)

        model = g_1 + g_2
        fit = Fit(model, xx, yy, ydata)
        fit_result = fit.execute()

        img = model(x=xx, y=yy, **fit_result.params)
        img_g_1 = g_1(x=xx, y=yy, **fit_result.params)

        # Equal up to some precision. Not much obviously.
        self.assertAlmostEqual(fit_result.params.x0_1, 0.7, 3)
        self.assertAlmostEqual(fit_result.params.y0_1, 0.7, 3)
        self.assertAlmostEqual(fit_result.params.x0_2, 0.3, 3)
        self.assertAlmostEqual(fit_result.params.y0_2, 0.3, 3)

    def test_gaussian_2d_fitting(self):
        mean = (0.6, 0.4) # x, y mean 0.6, 0.4
        cov = [[0.2**2, 0], [0, 0.1**2]]

        data = np.random.multivariate_normal(mean, cov, 1000000)

        # Insert them as y,x here as np fucks up cartesian conventions.
        ydata, xedges, yedges = np.histogram2d(data[:, 0], data[:, 1], bins=100, range=[[0.0, 1.0], [0.0, 1.0]])
        xcentres = (xedges[:-1] + xedges[1:]) / 2
        ycentres = (yedges[:-1] + yedges[1:]) / 2

        # Make a valid grid to match ydata
        xx, yy = np.meshgrid(xcentres, ycentres, sparse=False, indexing='ij')

        x0 = Parameter(value=mean[0])
        sig_x = Parameter(min=0.0)
        x = Variable()
        y0 = Parameter(value=mean[1])
        sig_y = Parameter(min=0.0)
        A = Parameter(min=1, value=100)
        y = Variable()
        g = Variable()
#        g = A * Gaussian(x, x0, sig_x) * Gaussian(y, y0, sig_y)
        model = Model({g: A * Gaussian(x, x0, sig_x) * Gaussian(y, y0, sig_y)})
        fit = Fit(model, x=xx, y=yy, g=ydata)
        fit_result = fit.execute()
        
        # Again, the order seems to be swapped for py3k
        self.assertAlmostEqual(fit_result.params.x0, np.mean(data[:, 0]), 1)
#        self.assertAlmostEqual(fit_result.params.x0, mean[0], 1)
        self.assertAlmostEqual(fit_result.params.y0, np.mean(data[:, 1]), 1)
#        self.assertAlmostEqual(fit_result.params.y0, mean[1], 1)
        self.assertAlmostEqual(np.abs(fit_result.params.sig_x), np.std(data[:, 0]), 1)
        self.assertAlmostEqual(np.abs(fit_result.params.sig_y), np.std(data[:, 1]), 1)
        self.assertGreaterEqual(fit_result.r_squared, 0.99)

    def test_jacobian_matrix(self):
        """
        The jacobian matrix of a model should be a 2D list (matrix) containing all the partial derivatives.

        :return:
        """
        a, b, c = parameters('a, b, c')
        a_i, b_i, c_i = variables('a_i, b_i, c_i')
        # a_i, b_i, c_i, s_a, s_b, s_c = variables('a_i, b_i, c_i, s_a, s_b, s_c')

        model = Model({a_i: 2 * a + 3 * b, b_i: 5 * b, c_i: 7 * c})
        self.assertEqual([[2, 3, 0], [0, 5, 0], [0, 0, 7]], model.jacobian)

    def test_minimize(self):
        x = Parameter(-1.0)
        y = Parameter(1.0)
        z = Variable()
        model = {z: 2*x*y + 2*x - x**2 - 2*y**2}
        from sympy import Eq, Ge
        constraints = [
            Ge(y - 1, 0),  #y - 1 >= 0,
            Eq(x**3 - y, 0),  # x**3 - y == 0,
        ]

        # model = {z: (x - 2)**2 + (y - 5) ** 2}

        # raise Exception(model.atoms(), model.as_ordered_terms())
        # self.assertIsInstance(constraints[0], Eq)

        # Unbounded
        fit = Maximize(model)
        fit_result = fit.execute()
        self.assertAlmostEqual(fit_result.params.y, 1.)
        self.assertAlmostEqual(fit_result.params.x, 2.)

        fit = Maximize(model, constraints=constraints)
        self.assertEqual(fit.constraints[0].constraint_type, Ge)
        self.assertEqual(fit.constraints[1].constraint_type, Eq)
        fit_result = fit.execute()
        self.assertAlmostEqual(fit_result.params.x, 1.00000009)
        self.assertAlmostEqual(fit_result.params.y, 1.)

    def test_minimize_with_data(self):
        """
        Make up test case that tests a Minimize with data.
        :return:
        """
        pass

    def test_scipy_style(self):
        def func(x, sign=1.0):
            """ Objective function """
            return sign*(2*x[0]*x[1] + 2*x[0] - x[0]**2 - 2*x[1]**2)

        def func_deriv(x, sign=1.0):
            """ Derivative of objective function """
            dfdx0 = sign*(-2*x[0] + 2*x[1] + 2)
            dfdx1 = sign*(2*x[0] - 4*x[1])
            return np.array([ dfdx0, dfdx1 ])

        cons = (
            {'type': 'eq',
             'fun' : lambda x: np.array([x[0]**3 - x[1]]),
             'jac' : lambda x: np.array([3.0*(x[0]**2.0), -1.0])},
            {'type': 'ineq',
             'fun' : lambda x: np.array([x[1] - 1]),
             'jac' : lambda x: np.array([0.0, 1.0])})

        from scipy.optimize import minimize
        res = minimize(func, [-1.0,1.0], args=(-1.0,),
               method='SLSQP', options={'disp': False})

        res = minimize(func, [-1.0,1.0], args=(-1.0,), jac=func_deriv,
               constraints=cons, method='SLSQP', options={'disp': False})

    def test_likelihood_fitting_exponential(self):
        """
        Fit using the likelihood method.
        """
        b = Parameter(4, min=3.0)
        x = Variable()
        pdf = Exp(x, 1/b)

        # Draw points from an Exp(5) exponential distribution.
        np.random.seed(100)
        xdata = np.random.exponential(5, 100000)

        fit = Likelihood(pdf, xdata)
        fit_result = fit.execute()

        self.assertAlmostEqual(fit_result.params.b, np.mean(xdata), 3)

    def test_likelihood_fitting_gaussian(self):
        """
        Fit using the likelihood method.
        """
        mu, sig = parameters('mu, sig')
        sig.min = 0.01
        sig.value = 3.0
        mu.value = 50.
        x = Variable()
        pdf = Gaussian(x, mu, sig)
        # pdf = sympy.exp(-(x - mu)**2/(2*sig**2))/sympy.sqrt(2*sympy.pi*sig**2)

<<<<<<< HEAD
=======
        np.random.seed(10)
>>>>>>> 5a57fd65
        xdata = np.random.normal(51., 3.5, 100000)

        fit = Likelihood(pdf, xdata)
        fit_result = fit.execute()
        print(fit_result)

        self.assertAlmostEqual(fit_result.params.mu, np.mean(xdata), 1)
        self.assertAlmostEqual(fit_result.params.sig, np.std(xdata), 3)


    def test_parameter_add(self):
        a = Parameter(value=1.0, min=0.5, max=1.5)
        b = Parameter(1.0, min=0.0)
        new = a + b
        self.assertIsInstance(new, sympy.Add)

    def test_argument_name(self):
        a = Parameter()
        b = Parameter(name='b')
        c = Parameter(name='d')
        self.assertEqual(a.name, 'a')
        self.assertEqual(b.name, 'b')
        self.assertEqual(c.name, 'd')

    def test_symbol_add(self):
        x, y = symbols('x y')
        new = x + y
        self.assertIsInstance(new, sympy.Add)

    def test_evaluate_model(self):
        A = Parameter()
        x = Variable()
        new = A * x ** 2

        self.assertEqual(new(x=2, A=2), 8)
        self.assertNotEqual(new(x=2, A=3), 8)

    def test_symbol_object_add(self):
        from sympy.core.symbol import Symbol
        x = Symbol('x')
        y = Symbol('y')
        new = x + y
        self.assertIsInstance(new, sympy.Add)

    def test_simple_sigma(self):
        from symfit.api import Variable, Parameter, Fit

        t_data = np.array([1.4, 2.1, 2.6, 3.0, 3.3])
        y_data = np.array([10, 20, 30, 40, 50])

        sigma = 0.2
        n = np.array([5, 3, 8, 15, 30])
        sigma_t = sigma / np.sqrt(n)

        # We now define our model
        y = Variable()
        g = Parameter()
        t_model = (2 * y / g)**0.5

        fit = Fit(t_model, y_data, t_data)#, sigma=sigma_t)
        fit_result = fit.execute()

        # h_smooth = np.linspace(0,60,100)
        # t_smooth = t_model(y=h_smooth, **fit_result.params)

        # Lets with the results from curve_fit, no weights
        popt_noweights, pcov_noweights = curve_fit(lambda y, p: (2 * y / p)**0.5, y_data, t_data)

        self.assertAlmostEqual(fit_result.params.g, popt_noweights[0])
        self.assertAlmostEqual(fit_result.params.g_stdev, np.sqrt(pcov_noweights[0, 0]))

        # Same sigma everywere
        fit = Fit(t_model, y_data, t_data, 0.0031, absolute_sigma=False)
        fit_result = fit.execute()
        popt_sameweights, pcov_sameweights = curve_fit(lambda y, p: (2 * y / p)**0.5, y_data, t_data, sigma=0.0031, absolute_sigma=False)
        self.assertAlmostEqual(fit_result.params.g, popt_sameweights[0], 4)
        self.assertAlmostEqual(fit_result.params.g_stdev, np.sqrt(pcov_sameweights[0, 0]), 4)
        # Same weight everywere should be the same as no weight when absolute_sigma=False
        self.assertAlmostEqual(fit_result.params.g, popt_noweights[0], 4)
        self.assertAlmostEqual(fit_result.params.g_stdev, np.sqrt(pcov_noweights[0, 0]), 4)

        # Different sigma for every point
        fit = Fit(t_model, y_data, t_data, 0.1*sigma_t, absolute_sigma=False)
        fit_result = fit.execute()
        popt, pcov = curve_fit(lambda y, p: (2 * y / p)**0.5, y_data, t_data, sigma=.1*sigma_t)

        self.assertAlmostEqual(fit_result.params.g, popt[0])
        self.assertAlmostEqual(fit_result.params.g_stdev, np.sqrt(pcov[0, 0]))

        self.assertAlmostEqual(fit_result.params.g, 9.095, 3)
        self.assertAlmostEqual(fit_result.params.g_stdev, 0.102, 3) # according to Mathematica

    def test_error_advanced(self):
        """
        Models an example from the mathematica docs and try's to replicate it:
        http://reference.wolfram.com/language/howto/FitModelsWithMeasurementErrors.html
        """
        data = [
            [0.9, 6.1, 9.5], [3.9, 6., 9.7], [0.3, 2.8, 6.6],
            [1., 2.2, 5.9], [1.8, 2.4, 7.2], [9., 1.7, 7.],
            [7.9, 8., 10.4], [4.9, 3.9, 9.], [2.3, 2.6, 7.4],
            [4.7, 8.4, 10.]
        ]
        xdata, ydata, zdata = [np.array(data) for data in zip(*data)]
        xy = np.vstack((xdata, ydata))
        # z = np.array(z)
        errors = np.array([.4, .4, .2, .4, .1, .3, .1, .2, .2, .2])

        # raise Exception(xy, z)
        a = Parameter(3.0)
        b = Parameter(0.9)
        c = Parameter(5)
        x = Variable()
        y = Variable()
        z = Variable()
        model = {z: a * log(b * x + c * y)}

        # fit = Fit(model, xy, z, absolute_sigma=False)
        fit = Fit(model, xdata, ydata, zdata, absolute_sigma=False)
        # fit = Fit(model, x=xdata, y=ydata, z=zdata, absolute_sigma=False)
        fit_result = fit.execute()

        # Same as Mathematica default behavior.
        self.assertAlmostEqual(fit_result.params.a, 2.9956, 4)
        self.assertAlmostEqual(fit_result.params.b, 0.563212, 4)
        self.assertAlmostEqual(fit_result.params.c, 3.59732, 4)
        self.assertAlmostEqual(fit_result.params.a_stdev, 0.278304, 4)
        self.assertAlmostEqual(fit_result.params.b_stdev, 0.224107, 4)
        self.assertAlmostEqual(fit_result.params.c_stdev, 0.980352, 4)

        fit = Fit(model, xdata, ydata, zdata, absolute_sigma=True)
        fit_result = fit.execute()
        # Same as Mathematica in Measurement error mode, but without suplying
        # any errors.
        self.assertAlmostEqual(fit_result.params.a, 2.9956, 4)
        self.assertAlmostEqual(fit_result.params.b, 0.563212, 4)
        self.assertAlmostEqual(fit_result.params.c, 3.59732, 4)
        self.assertAlmostEqual(fit_result.params.a_stdev, 0.643259, 4)
        self.assertAlmostEqual(fit_result.params.b_stdev, 0.517992, 4)
        self.assertAlmostEqual(fit_result.params.c_stdev, 2.26594, 4)

        fit = Fit(model, xdata, ydata, zdata, sigma_z=errors)
        fit_result = fit.execute()

        popt, pcov, infodict, errmsg, ier = curve_fit(lambda x_vec, a, b, c: a * np.log(b * x_vec[0] + c * x_vec[1]), xy, zdata, sigma=errors, absolute_sigma=True, full_output=True)

        # Same as curve_fit?
        self.assertAlmostEqual(fit_result.params.a, popt[0], 4)
        self.assertAlmostEqual(fit_result.params.b, popt[1], 4)
        self.assertAlmostEqual(fit_result.params.c, popt[2], 4)
        self.assertAlmostEqual(fit_result.params.a_stdev, np.sqrt(pcov[0,0]), 4)
        self.assertAlmostEqual(fit_result.params.b_stdev, np.sqrt(pcov[1,1]), 4)
        self.assertAlmostEqual(fit_result.params.c_stdev, np.sqrt(pcov[2,2]), 4)

        # Same as Mathematica with MEASUREMENT ERROR
        self.assertAlmostEqual(fit_result.params.a, 2.68807, 4)
        self.assertAlmostEqual(fit_result.params.b, 0.941344, 4)
        self.assertAlmostEqual(fit_result.params.c, 5.01541, 4)
        self.assertAlmostEqual(fit_result.params.a_stdev, 0.0974628, 4)
        self.assertAlmostEqual(fit_result.params.b_stdev, 0.247018, 4)
        self.assertAlmostEqual(fit_result.params.c_stdev, 0.597661, 4)

    def test_error_analytical(self):
        """
        Test using a case where the analytical answer is known.
        Modeled after:
        http://nbviewer.ipython.org/urls/gist.github.com/taldcroft/5014170/raw/31e29e235407e4913dc0ec403af7ed524372b612/curve_fit.ipynb
        """
        N = 10000
        sigma = 10.0
        xn = np.arange(N, dtype=np.float)
        # yn = np.zeros_like(xn)
        np.random.seed(10)
        yn = np.random.normal(size=len(xn), scale=sigma)

        a = Parameter()
        y = Variable()
        model = {y: a}

        fit = Fit(model, y=yn, sigma_y=sigma)
        fit_result = fit.execute()


        popt, pcov = curve_fit(lambda x, a: a * np.ones_like(x), xn, yn, sigma=sigma, absolute_sigma=True)
        self.assertAlmostEqual(fit_result.params.a, popt[0], 5)
        self.assertAlmostEqual(fit_result.params.a_stdev, np.sqrt(np.diag(pcov))[0], 2)

        fit_no_sigma = Fit(model, yn)
        fit_result_no_sigma = fit_no_sigma.execute()

        popt, pcov = curve_fit(lambda x, a: a * np.ones_like(x), xn, yn,)
        # With or without sigma, the bestfit params should be in agreement in case of equal weights
        self.assertAlmostEqual(fit_result.params.a, fit_result_no_sigma.params.a, 5)
        # Since symfit is all about absolute errors, the sigma will not be in agreement
        self.assertNotEqual(fit_result.params.a_stdev, fit_result_no_sigma.params.a_stdev, 5)
        self.assertAlmostEqual(fit_result_no_sigma.params.a, popt[0], 5)
        self.assertAlmostEqual(fit_result_no_sigma.params.a_stdev, pcov[0][0]**0.5, 5)

        # Analytical answer for mean of N(0,1):
        mu = 0.0
        sigma_mu = sigma/N**0.5

        # self.assertAlmostEqual(fit_result.params.a, mu, 5)
        self.assertAlmostEqual(fit_result.params.a_stdev, sigma_mu, 5)

    # def test_straight_line_analytical(self):
    #     """
    #     Test symfit against a straight line, for which the parameters and their
    #     uncertainties are known analytically. Assuming equal weights.
    #     """
    #     data = [[0, 1], [1, 0], [3, 2], [5, 4]]
    #     x, y = (np.array(i, dtype='float64') for i in zip(*data))
    #     # x = np.arange(0, 100, 0.1)
    #     # np.random.seed(10)
    #     # y = 3.0*x + 105.0 + np.random.normal(size=x.shape)
    #
    #     dx = x - x.mean()
    #     dy = y - y.mean()
    #     mean_squared_x = np.mean(x**2) - np.mean(x)**2
    #     mean_xy = np.mean(x * y) - np.mean(x)*np.mean(y)
    #     a = mean_xy/mean_squared_x
    #     b = y.mean() - a * x.mean()
    #     self.assertAlmostEqual(a, 0.694915, 6) # values from Mathematica
    #     self.assertAlmostEqual(b, 0.186441, 6)
    #     print(a, b)
    #
    #     S = np.sum((y - (a*x + b))**2)
    #     var_a_exact = S/(len(x) * (len(x) - 2) * mean_squared_x)
    #     var_b_exact = var_a_exact*np.mean(x ** 2)
    #     a_exact = a
    #     b_exact = b
    #
    #     # We will now compare these exact results with values from symfit
    #     a, b, x_var = Parameter(name='a', value=3.0), Parameter(name='b'), Variable(name='x')
    #     model = a*x_var + b
    #     fit = Fit(model, x, y, absolute_sigma=False)
    #     fit_result = fit.execute()
    #
    #     popt, pcov = curve_fit(lambda z, c, d: c * z + d, x, y,
    #                            Dfun=lambda p, x, y, func: np.transpose([x, np.ones_like(x)]))
    #                             # Dfun=lambda p, x, y, func: print(p, func, x, y))
    #
    #     # curve_fit
    #     self.assertAlmostEqual(a_exact, popt[0], 4)
    #     self.assertAlmostEqual(b_exact, popt[1], 4)
    #     self.assertAlmostEqual(var_a_exact, pcov[0][0], 6)
    #     self.assertAlmostEqual(var_b_exact, pcov[1][1], 6)
    #
    #     self.assertAlmostEqual(a_exact, fit_result.params.a, 4)
    #     self.assertAlmostEqual(b_exact, fit_result.params.b, 4)
    #     self.assertAlmostEqual(var_a_exact**0.5, fit_result.params.a_stdev, 6)
    #     self.assertAlmostEqual(var_b_exact**0.5, fit_result.params.b_stdev, 6)

    def test_model_from_dict(self):
        x, y_1, y_2 = variables('x, y_1, y_2')
        a, b = parameters('a, b')
        # This way the test fails rather than errors.
        try:
            Model({
                   y_1: 2 * a * x,
                   y_2: b * x**2
                  })
        except Exception as error:
            self.fail('test_model_from_dict raised {}'.format(error))

        # model = Model(y_1=2 * a * x, y_2=b * x**2)


if __name__ == '__main__':
    try:
        unittest.main(warnings='ignore')
        # Note that unittest will catch and handle exceptions raised by tests.
        # So this line will *only* deal with exceptions raised by the line above
    except TypeError:
        # In Py2, unittest.main doesn't take a warnings argument
        warnings.simplefilter('ignore')
        unittest.main()<|MERGE_RESOLUTION|>--- conflicted
+++ resolved
@@ -496,15 +496,11 @@
         pdf = Gaussian(x, mu, sig)
         # pdf = sympy.exp(-(x - mu)**2/(2*sig**2))/sympy.sqrt(2*sympy.pi*sig**2)
 
-<<<<<<< HEAD
-=======
         np.random.seed(10)
->>>>>>> 5a57fd65
         xdata = np.random.normal(51., 3.5, 100000)
 
         fit = Likelihood(pdf, xdata)
         fit_result = fit.execute()
-        print(fit_result)
 
         self.assertAlmostEqual(fit_result.params.mu, np.mean(xdata), 1)
         self.assertAlmostEqual(fit_result.params.sig, np.std(xdata), 3)
