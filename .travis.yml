language: python
python:
<<<<<<< HEAD
  - "2.7"
  - "3.3"
  - "3.4"
  - "3.5"
cache:
  - pip
before_install:
## Provide a X display for plotting
  - "export DISPLAY=:99.0"
  - "sh -e /etc/init.d/xvfb start"
## Install the dependencies
install:
  # Upgrade pip to enable the --only-binary flag
  - pip install --upgrade pip
  - pip install --upgrade --only-binary numpy,scipy --requirement requirements.txt
  - pip install --upgrade nose
  - pip install --upgrade --only-binary matplotlib matplotlib seaborn
  - pip install .
=======
- '2.7'
- '3.4'
- '3.5'
before_install:
- |
  wget \
    http://repo.continuum.io/miniconda/Miniconda-latest-Linux-x86_64.sh \
    -O miniconda.sh
- chmod +x miniconda.sh
- "./miniconda.sh -b -p $(pwd)/miniconda"
- export PATH=$(pwd)/miniconda/bin:$PATH
- conda update --yes conda
- export DISPLAY=:99.0
- sh -e /etc/init.d/xvfb start
install:
- |
  conda create \
    --yes -q -n pyenv \
    python=$TRAVIS_PYTHON_VERSION \
    numpy scipy sympy nose
- source activate pyenv
- pip install .
- pip install twine
- echo $PATH
>>>>>>> 734e15b6
# Run tests
script: nosetests
before_deploy:
- pwd
- ls
- echo $PATH
- export SKIP_GENERATE_AUTHORS=1  # stop pbr from autogenerating AUTHORS.
deploy:
  - provider: pypi
    distributions: "sdist bdist_wheel"
    user: "tbuli"
    password:
      secure: nzvMJZxSUAT1Rc58P0f4Q3wOlf1LEMWxl2vmM5OuhQdNAl18D2VjVfAoz2o4KwBZEq65MZYuAzktfht28or5PCncZ6ZXOB+svkuhJ87MHsaIXnojG/srPS8BjWqlIecS4v40FBCxa5uleu2lNWWNG73AkKl3H4v8ypvR05z+dVfKZ4RsuKjrWkrKRdHOFxGo5qCkPxmakztKh4ww9/iKPT6MlGOy/QCq2Pr1R9R/tDOc+BNox4/OTZW9AVB9JkTx2aZNlBswPbDNQOfPD0En6Msq83sXgGv3HT/PGFQ58blKVxssogEdUsGbTgqMSXcpA/ic3aw8S9U3UKHLlu6MCfY6T4Q1gTQA2RsVvDkvDTEQDEgNx8BUI+t3T1tNJ/PgKlh4CMMtXminK4Ba87feOvYfNDgAw7LDa4Kph+tYxjHAoRfWgbs+7pq8waJ5OSPB75+tSs9vLMqJA5z1/s294K3pCEUsNyWgqAG8K/dXatJf+5kGEgSZyK4azS6gaBG1Dbq1aE0Zoy6PdKrW9l9Kkd5TU7gdKT4ora6l+EDvo0WqllvpKzS7VqRyAPY17nR7UidxzjvaNR6QXLKS/+Hinu60W45J5G9fAc7FpJQMrdHkYodQsXbAWELPSI3l5A3nTfbQ8rsqNcl9c50y1ijdx4AnDvWc4DzZAgjP2vKxpxs=
    skip_cleanup: true
    on:
      branch: master
      tags: true
      # This condition makes sure we only push a new distro once, from the py2
      # test. This is because symfit is a universal wheel. If ever it isnt, this
      # condition should be removed.
      condition: $TRAVIS_PYTHON_VERSION = "2.7"
after_deploy:
- pwd
- ls
- echo $PATH<|MERGE_RESOLUTION|>--- conflicted
+++ resolved
@@ -1,8 +1,6 @@
 language: python
 python:
-<<<<<<< HEAD
   - "2.7"
-  - "3.3"
   - "3.4"
   - "3.5"
 cache:
@@ -15,36 +13,12 @@
 install:
   # Upgrade pip to enable the --only-binary flag
   - pip install --upgrade pip
-  - pip install --upgrade --only-binary numpy,scipy --requirement requirements.txt
+  # TODO: There should be a version switch here. Actually, are these statements needed? Or does pip install . take care of it?
+  #- pip install --upgrade --only-binary numpy,scipy --requirement requirements.txt
+  #- pip install --upgrade --only-binary numpy,scipy --requirement requirements-py2.txt
   - pip install --upgrade nose
-  - pip install --upgrade --only-binary matplotlib matplotlib seaborn
   - pip install .
-=======
-- '2.7'
-- '3.4'
-- '3.5'
-before_install:
-- |
-  wget \
-    http://repo.continuum.io/miniconda/Miniconda-latest-Linux-x86_64.sh \
-    -O miniconda.sh
-- chmod +x miniconda.sh
-- "./miniconda.sh -b -p $(pwd)/miniconda"
-- export PATH=$(pwd)/miniconda/bin:$PATH
-- conda update --yes conda
-- export DISPLAY=:99.0
-- sh -e /etc/init.d/xvfb start
-install:
-- |
-  conda create \
-    --yes -q -n pyenv \
-    python=$TRAVIS_PYTHON_VERSION \
-    numpy scipy sympy nose
-- source activate pyenv
-- pip install .
-- pip install twine
-- echo $PATH
->>>>>>> 734e15b6
+  - echo $PATH
 # Run tests
 script: nosetests
 before_deploy:
